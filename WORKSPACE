--- conflicted
+++ resolved
@@ -24,13 +24,8 @@
 load("//tensorflow_serving:repo.bzl", "tensorflow_http_archive")
 tensorflow_http_archive(
     name = "org_tensorflow",
-<<<<<<< HEAD
     sha256 = "ff0df77ec72676d3260502dd19f34518ecd65bb9ead4f7dfdf8bd11cff8640e3",
     git_commit = "c256c071bb26e1e13b4666d1b3e229e110bc914a",
-=======
-    sha256 = "eac86da8f3d865114eb2d3b50c58d1791248132b7895ddbbd308d3e9fb967bcd",
-    git_commit = "953daf90a301ec39e8c00f3bbdbd0620a82571c0",
->>>>>>> 67a2dcb2
 )
 
 # Import all of TensorFlow Serving's external dependencies.
