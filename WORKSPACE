workspace(name = "tf_serving")

local_repository(
    name = "org_tensorflow",
    path = "tensorflow",
)

# TensorFlow depends on "io_bazel_rules_closure" so we need this here.
# Needs to be kept in sync with the same target in TensorFlow's WORKSPACE file.
http_archive(
    name = "io_bazel_rules_closure",
<<<<<<< HEAD
    sha256 = "25f5399f18d8bf9ce435f85c6bbf671ec4820bc4396b3022cc5dc4bc66303609",
    strip_prefix = "rules_closure-0.4.2",
    urls = [
        "http://mirror.bazel.build/github.com/bazelbuild/rules_closure/archive/0.4.2.tar.gz",  # 2017-08-30
        "https://github.com/bazelbuild/rules_closure/archive/0.4.2.tar.gz",
=======
    sha256 = "110fe68753413777944b473c25eed6368c4a0487cee23a7bac1b13cc49d3e257",
    strip_prefix = "rules_closure-4af89ef1db659eb41f110df189b67d4cf14073e1",
    urls = [
        "http://mirror.bazel.build/github.com/bazelbuild/rules_closure/archive/4af89ef1db659eb41f110df189b67d4cf14073e1.tar.gz",
        "https://github.com/bazelbuild/rules_closure/archive/4af89ef1db659eb41f110df189b67d4cf14073e1.tar.gz",  # 2017-08-28
>>>>>>> 25bad1e4
    ],
)

# Please add all new TensorFlow Serving dependencies in workspace.bzl.
load("//tensorflow_serving:workspace.bzl", "tf_serving_workspace")

tf_serving_workspace()

# Specify the minimum required bazel version.
load("@org_tensorflow//tensorflow:workspace.bzl", "check_version")

check_version("0.4.5")<|MERGE_RESOLUTION|>--- conflicted
+++ resolved
@@ -9,19 +9,11 @@
 # Needs to be kept in sync with the same target in TensorFlow's WORKSPACE file.
 http_archive(
     name = "io_bazel_rules_closure",
-<<<<<<< HEAD
-    sha256 = "25f5399f18d8bf9ce435f85c6bbf671ec4820bc4396b3022cc5dc4bc66303609",
-    strip_prefix = "rules_closure-0.4.2",
-    urls = [
-        "http://mirror.bazel.build/github.com/bazelbuild/rules_closure/archive/0.4.2.tar.gz",  # 2017-08-30
-        "https://github.com/bazelbuild/rules_closure/archive/0.4.2.tar.gz",
-=======
     sha256 = "110fe68753413777944b473c25eed6368c4a0487cee23a7bac1b13cc49d3e257",
     strip_prefix = "rules_closure-4af89ef1db659eb41f110df189b67d4cf14073e1",
     urls = [
         "http://mirror.bazel.build/github.com/bazelbuild/rules_closure/archive/4af89ef1db659eb41f110df189b67d4cf14073e1.tar.gz",
         "https://github.com/bazelbuild/rules_closure/archive/4af89ef1db659eb41f110df189b67d4cf14073e1.tar.gz",  # 2017-08-28
->>>>>>> 25bad1e4
     ],
 )
 
