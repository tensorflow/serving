FROM ubuntu:16.04

MAINTAINER Jeremiah Harmsen <jeremiah@google.com>

RUN apt-get update && apt-get install -y \
        automake \
        build-essential \
        curl \
        git \
        libfreetype6-dev \
        libpng12-dev \
        libtool \
        libzmq3-dev \
        mlocate \
        pkg-config \
        python-dev \
        python-numpy \
        python-pip \
        software-properties-common \
        swig \
        zip \
        zlib1g-dev \
        libcurl3-dev \
        openjdk-8-jdk\
        openjdk-8-jre-headless \
        wget \
        && \
    apt-get clean && \
    rm -rf /var/lib/apt/lists/*

# Set up grpc

RUN pip install mock grpcio

# Set up Bazel.

ENV BAZELRC /root/.bazelrc
# Install the most recent bazel release.
<<<<<<< HEAD
ENV BAZEL_VERSION 0.11.1
=======
ENV BAZEL_VERSION 0.10.0
>>>>>>> 0c854fbd
WORKDIR /
RUN mkdir /bazel && \
    cd /bazel && \
    curl -fSsL -O https://github.com/bazelbuild/bazel/releases/download/$BAZEL_VERSION/bazel-$BAZEL_VERSION-installer-linux-x86_64.sh && \
    curl -fSsL -o /bazel/LICENSE.txt https://raw.githubusercontent.com/bazelbuild/bazel/master/LICENSE && \
    chmod +x bazel-*.sh && \
    ./bazel-$BAZEL_VERSION-installer-linux-x86_64.sh && \
    cd / && \
    rm -f /bazel/bazel-$BAZEL_VERSION-installer-linux-x86_64.sh

CMD ["/bin/bash"]<|MERGE_RESOLUTION|>--- conflicted
+++ resolved
@@ -36,11 +36,7 @@
 
 ENV BAZELRC /root/.bazelrc
 # Install the most recent bazel release.
-<<<<<<< HEAD
 ENV BAZEL_VERSION 0.11.1
-=======
-ENV BAZEL_VERSION 0.10.0
->>>>>>> 0c854fbd
 WORKDIR /
 RUN mkdir /bazel && \
     cd /bazel && \
