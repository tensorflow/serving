--- conflicted
+++ resolved
@@ -54,16 +54,9 @@
 # Similarly, we need to workaround sandboxing issues:
 #   https://github.com/bazelbuild/bazel/issues/418
 RUN echo "build --spawn_strategy=standalone --genrule_strategy=standalone" \
-<<<<<<< HEAD
-    >>/root/.bazelrc
-ENV BAZELRC /root/.bazelrc
-# Install the most recent bazel release.
-ENV BAZEL_VERSION 0.11.1
-=======
     >>/etc/bazel.bazelrc
 # Install a recent bazel release.
-ENV BAZEL_VERSION 0.10.0
->>>>>>> 10b647f1
+ENV BAZEL_VERSION 0.11.1
 WORKDIR /
 RUN mkdir /bazel && \
     cd /bazel && \
