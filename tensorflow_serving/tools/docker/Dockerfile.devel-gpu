--- conflicted
+++ resolved
@@ -58,11 +58,7 @@
     >>/root/.bazelrc
 ENV BAZELRC /root/.bazelrc
 # Install the most recent bazel release.
-<<<<<<< HEAD
 ENV BAZEL_VERSION 0.11.1
-=======
-ENV BAZEL_VERSION 0.10.0
->>>>>>> 0c854fbd
 WORKDIR /
 RUN mkdir /bazel && \
     cd /bazel && \
