--- conflicted
+++ resolved
@@ -75,11 +75,7 @@
   train_step = tf.train.GradientDescentOptimizer(0.01).minimize(cross_entropy)
   values, indices = tf.nn.top_k(y, 10)
   table = tf.contrib.lookup.index_to_string_table_from_tensor(
-<<<<<<< HEAD
-    tf.constant([str(i) for i in xrange(10)]))
-=======
       tf.constant([str(i) for i in xrange(10)]))
->>>>>>> 6419c817
   prediction_classes = table.lookup(tf.to_int64(indices))
   for _ in range(FLAGS.training_iteration):
     batch = mnist.train.next_batch(50)
