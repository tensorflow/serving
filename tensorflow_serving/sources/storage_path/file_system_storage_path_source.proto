--- conflicted
+++ resolved
@@ -4,10 +4,6 @@
 
 // Config proto for FileSystemStoragePathSource.
 message FileSystemStoragePathSourceConfig {
-<<<<<<< HEAD
-
-=======
->>>>>>> 7f8e5603
   // The policy to define how many versions of the servable should be
   // served at the same time.
   enum VersionPolicy {
@@ -27,15 +23,9 @@
     // The path to monitor, i.e. look for child paths of the form base_path/123.
     string base_path = 2;
 
-<<<<<<< HEAD
-    // The policy to determines the number of versions of the servable to be served at the same time.
-    VersionPolicy version_policy = 3;
-
-=======
     // The policy to determines the number of versions of the servable to be
     // served at the same time.
     VersionPolicy version_policy = 3;
->>>>>>> 7f8e5603
   };
 
   // The servables to monitor for new versions, and aspire.
