# Building Standard TensorFlow Model Server

This tutorial shows you how to use TensorFlow Serving components to build the
standard TensorFlow model server that dynamically discovers and serves new
versions of a trained TensorFlow model. If you just want to use the standard
server to serve your models, see
[TensorFlow Serving basic tutorial](serving_basic.md).

This tutorial uses the simple Softmax Regression model introduced in the
TensorFlow tutorial for handwritten image (MNIST data) classification. If you
don't know what TensorFlow or MNIST is, see the
[MNIST For ML Beginners](http://www.tensorflow.org/tutorials/mnist/beginners/index.html#mnist-for-ml-beginners)
tutorial.

The code for this tutorial consists of two parts:

  * A Python file
  [mnist_export.py](https://github.com/tensorflow/serving/tree/master/tensorflow_serving/example/mnist_export.py)
  that trains and exports multiple versions of the model.

  * A C++ file
  [main.cc](https://github.com/tensorflow/serving/tree/master/tensorflow_serving/model_servers/main.cc)
  which is the standard TensorFlow model server that discovers new exported
  models and runs a [gRPC](http://www.grpc.io) service for serving them.

This tutorial steps through the following tasks:

  1. Train and export a TensorFlow model.
  2. Manage model versioning with TensorFlow Serving `ServerCore`.
  3. Configure batching using `SessionBundleSourceAdapterConfig`.
  4. Serve request with TensorFlow Serving `ServerCore`.
  5. Run and test the service.

Before getting started, please complete the [prerequisites](setup.md#prerequisites).

## Train And Export TensorFlow Model

Clear the export directory if it already exists:

~~~shell
$>rm -rf /tmp/mnist_model
~~~

Train (with 100 iterations) and export the first version of model:

~~~shell
$>bazel build //tensorflow_serving/example:mnist_export
$>bazel-bin/tensorflow_serving/example/mnist_export --training_iteration=100 --export_version=1 /tmp/mnist_model
~~~

Train (with 2000 iterations) and export the second version of model:

~~~shell
$>bazel-bin/tensorflow_serving/example/mnist_export --training_iteration=2000 --export_version=2 /tmp/mnist_model
~~~

As you can see in `mnist_export.py`, the training and exporting is done the same
way it is in the [TensorFlow Serving basic tutorial](serving_basic.md). For
demonstration purposes, you're intentionally dialing down the training
iterations for the first run and exporting it as v1, while training it normally
for the second run and exporting it as v2 to the same parent directory -- as we
expect the latter to achieve better classification accuracy due to more
intensive training. You should see training data for each training run in your
`mnist_model` directory:

~~~shell
$>ls /tmp/mnist_model
00000001  00000002
~~~

## ServerCore

Now imagine v1 and v2 of the model are dynamically generated at runtime, as new
algorithms are being experimented with, or as the model is trained with a new
data set. In a production environment, you may want to build a server that can
support gradual rollout, in which v2 can be discovered, loaded, experimented,
monitored, or reverted while serving v1. Alternatively, you may want to tear
down v1 before bringing up v2. TensorFlow Serving supports both options -- while
one is good for maintaining availability during the transition, the other is
good for minimizing resource usage (e.g. RAM).

TensorFlow Serving `Manager` does exactly that. It handles the full lifecycle of
TensorFlow models including loading, serving and unloading them as well as
version transitions. In this tutorial, you will build your server on top of a
TensorFlow Serving `ServerCore`, which internally wraps an
`AspiredVersionsManager`.

~~~c++
int main(int argc, char** argv) {
  ...

  std::unique_ptr<ServerCore> core;
  TF_CHECK_OK(ServerCore::Create(
      config, std::bind(CreateSourceAdapter, source_adapter_config,
                        std::placeholders::_1, std::placeholders::_2),
      &CreateServableStateMonitor, &LoadDynamicModelConfig, &core));
  RunServer(port, std::move(core));

  return 0;
}
~~~

`ServerCore::Create()` takes four parameters:

  * `ModelServerConfig` that specifies models to be loaded. Models are declared
  either through `model_config_list`, which declares a static list of models, or
  through `dynamic_model_config`, which declares a dynamic list of models that
  may get updated at runtime.
  * `SourceAdapterCreator` that creates the `SourceAdapter`, which adapts
  `StoragePath` (the path where a model version is discovered) to model
  `Loader` (loads the model version from storage path and provides state
  transition interfaces to the `Manager`). In this case, `CreateSourceAdapter`
  creates `SessionBundleSourceAdapter`, which we will explain later.
  * `ServableStateMonitorCreator` that creates `ServableStateMonitor`, which
  keeps track for `Servable` (model version) state transition and provides a
  query interface to the user. In this case, `CreateServableStateMonitor`
  creates the base `ServableStateMonitor`, which keeps track of servable states
  in memory. You can extend it to add state tracking capabilities (e.g. persists
  state change to disk, remote server, etc.)
  * `DynamicModelConfigLoader` that loads models from `dynamic_model_config`.
  The standard TensorFlow model server supports only `model_config_list` for
  now and therefore `LoadDynamicModelConfig` CHECK-fails when called. You can
  extend it to add dynamic model discovery/loading capabilities (e.g. through
  RPC, external service, etc.)

`SessionBundle` is a key component of TensorFlow Serving. It represents a
TensorFlow model loaded from a given path and provides the same `Session::Run`
interface as TensorFlow to run inference.
`SessionBundleSourceAdapter` adapts storage path to `Loader<SessionBundle>`
so that model lifetime can be managed by `Manager`.

With all these, `ServerCore` internally does the following:

  * Instantiates a `FileSystemStoragePathSource` that monitors model export
  paths declared in `model_config_list`.
  * Instantiates a `SourceAdapter` using the `SourceAdapterCreator` with the
  model type declared in `model_config_list` and connects the
  `FileSystemStoragePathSource` to it. This way, whenever a new model version is
  discovered under the export path, the `SessionBundleSourceAdapter` adapts it
  to a `Loader<SessionBundle>`.
  * Instantiates a specific implementation of `Manager` called
  `AspiredVersionsManager` that manages all such `Loader` instances created by
  the `SessionBundleSourceAdapter`.

<<<<<<< HEAD
Whenever a new version is available, this `AspiredVersionsManager` loads the new version, and, 
under its default behavior, unloads the old one. If you want to start customizing, you are encouraged to understand the components that it
=======
Whenever a new version is available, this `AspiredVersionsManager` loads the new
version, and under its default behavior unloads the old one. If you want to
start customizing, you are encouraged to understand the components that it
>>>>>>> 12615a43
creates internally, and how to configure them.

It is worth mentioning that TensorFlow Serving is designed from scratch to be
very flexible and extensible. You can build various plugins to customize system
behavior, while taking advantage of generic core components like
`AspiredVersionsManager`. For example, you could build a data source plugin that
monitors cloud storage instead of local storage, or you could build a version
policy plugin that does version transition in a different way -- in fact, you
could even build a custom model plugin that serves non-TensorFlow models. These
topics are out of scope for this tutorial. However, you can refer to the
[custom source](custom_source.md) and [custom servable](custom_servable.md)
tutorials for more information.

## Batching

Another typical server feature we want in a production environment is batching.
Modern hardware accelerators (GPUs, etc.) used to do machine learning inference
usually achieve best computation efficiency when inference requests are run in
large batches.

Batching can be turned on by providing proper `SessionBundleSourceAdapterConfig`
when creating the `SessionBundleSourceAdapter`. In this case we set the
`BatchingParameters` with pretty much default values. Batching can be fine-tuned
by setting custom timeout, batch_size, etc. values. For details, please refer
to `BatchingParameters`.

~~~c++
SessionBundleSourceAdapterConfig source_adapter_config;
// Batching config
if (enable_batching) {
  BatchingParameters* batching_parameters =
      source_adapter_config.mutable_config()->mutable_batching_parameters();
  batching_parameters->mutable_thread_pool_name()->set_value(
      "model_server_batch_threads");
}
~~~

Upon reaching full batch, inference requests are merged internally into a
single large request (tensor), and `tensorflow::Session::Run()` is invoked
(which is where the actual efficiency gain on GPUs comes from).


# Serve with Manager

As mentioned above, TensorFlow Serving `Manager` is designed to be a generic
component that can handle loading, serving, unloading and version transition of
models generated by arbitrary machine learning systems. Its APIs are built
around the following key concepts:

  * **Servable**:
  Servable is any opaque object that can be used to serve client requests. The
  size and granularity of a servable is flexible, such that a single servable
  might include anything from a single shard of a lookup table to a single
  machine-learned model to a tuple of models. A servable can be of any type and
  interface.

  * **Servable Version**:
  Servables are versioned and TensorFlow Serving `Manager` can manage one or
  more versions of a servable. Versioning allows for more than one version of a
  servable to be loaded concurrently, supporting gradual rollout and
  experimentation.

  * **Servable Stream**:
  A servable stream is the sequence of versions of a servable, with increasing
  version numbers.

  * **Model**:
  A machine-learned model is represented by one or more servables. Examples of
  servables are:
    * TensorFlow session or wrappers around them, such as `SessionBundle`.
    * Other kinds of machine-learned models.
    * Vocabulary lookup tables.
    * Embedding lookup tables.

  A composite model could be represented as multiple independent servables, or
  as a single composite servable. A servable may also correspond to a fraction
  of a Model, for example with a large lookup table sharded across many
  `Manager` instances.

To put all these into the context of this tutorial:

  * TensorFlow models are represented by one kind of servable --
  `SessionBundle`. `SessionBundle` internally consists of a `tensorflow:Session`
  paired with some metadata about what graph is loaded into the session and how
  to run it for inference.

  * There is a file-system directory containing a stream of TensorFlow exports,
  each in its own subdirectory whose name is a version number. The outer
  directory can be thought of as the serialized representation of the servable
  stream for the TensorFlow model being served. Each export corresponds to a
  servables that can be loaded.

  * `AspiredVersionsManager` monitors the export stream, and manages lifecycle
  of all SessionBundle` servables dynamically.

`TensorflowPredictImpl::Predict` then just:

  * Requests `SessionBundle` from the manager (through ServerCore).
  * Uses the `generic signatures` to map logical tensor names in `PredictRequest`
  to real tensor names and bind values to tensors.
  * Runs inference.

## Test and Run The Server

Copy the first version of the export to the monitored folder and start the
server.

~~~shell
$>mkdir /tmp/monitored
$>cp -r /tmp/mnist_model/00000001 /tmp/monitored
$>bazel build //tensorflow_serving/model_servers:tensorflow_model_server
$>bazel-bin/tensorflow_serving/model_servers/tensorflow_model_server --enable_batching --port=9000 --model_name=mnist --model_base_path=/tmp/monitored
~~~

The server will emit log messages every one second that say
"Aspiring version for servable ...", which means it has found the export, and is
tracking its continued existence.

Run the test with `--concurrency=10`. This will send concurrent requests to the
server and thus trigger your batching logic.

~~~shell
$>bazel build //tensorflow_serving/example:mnist_client
$>bazel-bin/tensorflow_serving/example/mnist_client --num_tests=1000 --server=localhost:9000 --concurrency=10
...
Inference error rate: 13.1%
~~~

Then we copy the second version of the export to the monitored folder and re-run
the test:

~~~shell
$>cp -r /tmp/mnist_model/00000002 /tmp/monitored
$>bazel-bin/tensorflow_serving/example/mnist_client --num_tests=1000 --server=localhost:9000 --concurrency=10
...
Inference error rate: 9.5%
~~~

This confirms that your server automatically discovers the new version and uses
it for serving!<|MERGE_RESOLUTION|>--- conflicted
+++ resolved
@@ -142,14 +142,9 @@
   `AspiredVersionsManager` that manages all such `Loader` instances created by
   the `SessionBundleSourceAdapter`.
 
-<<<<<<< HEAD
-Whenever a new version is available, this `AspiredVersionsManager` loads the new version, and, 
-under its default behavior, unloads the old one. If you want to start customizing, you are encouraged to understand the components that it
-=======
 Whenever a new version is available, this `AspiredVersionsManager` loads the new
 version, and under its default behavior unloads the old one. If you want to
 start customizing, you are encouraged to understand the components that it
->>>>>>> 12615a43
 creates internally, and how to configure them.
 
 It is worth mentioning that TensorFlow Serving is designed from scratch to be
