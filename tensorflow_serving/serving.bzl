--- conflicted
+++ resolved
@@ -78,14 +78,13 @@
     """
     return "{}_cc".format(dep)
 
-<<<<<<< HEAD
 def if_with_plugins_support(if_true, if_false = []):
     """Shorthand for select()ing whether to build API support for TensorFlow Plugins"""
     return select({
         "//tensorflow_serving:with_plugins_support": if_true,
         "//conditions:default": if_false,
     })
-=======
+
 def oss_only_cc_test(name, srcs = [], deps = [], data = [], size = "medium", linkstatic = 0):
     """cc_test that is only run in open source environment."""
     return native.cc_test(
@@ -95,5 +94,4 @@
         data = data,
         size = size,
         linkstatic = linkstatic,
-    )
->>>>>>> d43ccdac
+    )